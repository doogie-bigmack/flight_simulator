let socket;
let plane;
let stars = [];
let username = '';
const speed = 0.1;

function startGame(name) {
  username = name;
  socket = io('/ws');
  socket.on('state', (state) => {
    updateGame(state);
  });
  socket.emit('join', { username });
  initScene();
}

function initScene() {
  const canvas = document.getElementById('gameCanvas');
  const renderer = new THREE.WebGLRenderer({ canvas });
  const scene = new THREE.Scene();
  const camera = new THREE.OrthographicCamera(-5, 5, 5, -5, 0.1, 10);
  camera.position.z = 5;
  plane = createPlane();
  scene.add(plane);
  function animate() {
    requestAnimationFrame(animate);
    renderer.render(scene, camera);
  }
  animate();
  document.addEventListener('keydown', (e) => handleKey(e));
}

function createPlane() {
  const geometry = new THREE.BoxGeometry(0.5, 0.5, 0);
  const material = new THREE.MeshBasicMaterial({ color: 0xff0000 });
  return new THREE.Mesh(geometry, material);
}

function handleKey(e) {
  switch (e.key) {
  case 'ArrowUp':
<<<<<<< HEAD
    socket.emit('move', { type: 'up' });
    break;
  case 'ArrowDown':
    socket.emit('move', { type: 'down' });
    break;
  case 'ArrowLeft':
    socket.emit('move', { type: 'left' });
    break;
  case 'ArrowRight':
    socket.emit('move', { type: 'right' });
=======
    socket.emit('move', { command: 'up' });
    break;
  case 'ArrowDown':
    socket.emit('move', { command: 'down' });
    break;
  case 'ArrowLeft':
    socket.emit('move', { command: 'left' });
    break;
  case 'ArrowRight':
    socket.emit('move', { command: 'right' });
>>>>>>> 37b261ba
    break;
  default:
    break;
  }
}

function updateGame(state) {
  document.getElementById('score').textContent = `Score: ${state.score}`;
}

export function computeNewPosition(pos, command) {
  const newPos = { ...pos };
  switch (command) {
  case 'up':
    newPos.y += speed;
    break;
  case 'down':
    newPos.y -= speed;
    break;
  case 'left':
    newPos.x -= speed;
    break;
  case 'right':
    newPos.x += speed;
    break;
  default:
    break;
  }
  return newPos;
}<|MERGE_RESOLUTION|>--- conflicted
+++ resolved
@@ -39,7 +39,6 @@
 function handleKey(e) {
   switch (e.key) {
   case 'ArrowUp':
-<<<<<<< HEAD
     socket.emit('move', { type: 'up' });
     break;
   case 'ArrowDown':
@@ -50,7 +49,6 @@
     break;
   case 'ArrowRight':
     socket.emit('move', { type: 'right' });
-=======
     socket.emit('move', { command: 'up' });
     break;
   case 'ArrowDown':
@@ -61,7 +59,6 @@
     break;
   case 'ArrowRight':
     socket.emit('move', { command: 'right' });
->>>>>>> 37b261ba
     break;
   default:
     break;
