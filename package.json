--- conflicted
+++ resolved
@@ -2,11 +2,7 @@
   "name": "sky-squad-client",
   "version": "1.0.0",
   "scripts": {
-<<<<<<< HEAD
-    "test": "node --test tests/frontend/movement.test.js",
-=======
-    "test": "node jest.js",
->>>>>>> 9ce3c41d
+    "test": "jest",
     "lint": "eslint client/main.js"
   },
   "devDependencies": {
